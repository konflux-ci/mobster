--- conflicted
+++ resolved
@@ -360,13 +360,10 @@
                     related_spdx_element_id=root_spdxid,
                 )
             )
-<<<<<<< HEAD
-        # If building from scratch, add the last package as a build tool
-        if base_image_refs[-1] is None:
-=======
         # Check if the parent is also used as a build tool
-        if base_image_refs[-1] in base_image_refs[:-1]:
->>>>>>> 95027583
+        # (or if builing from scratch, where the last package would also need
+        # to be counted as a build tool)
+        if base_image_refs[-1] in base_image_refs[:-1] or base_image_refs[-1] is None:
             sbom.relationships.append(
                 Relationship(
                     spdx_element_id=packages[-1].spdx_id,
@@ -374,23 +371,14 @@
                     related_spdx_element_id=root_spdxid,
                 )
             )
-<<<<<<< HEAD
-        else:
-            # Otherwise, relate this image as a descendant of the last package
+        # Otherwise, relate this image as a descendant of the last set package
+        if base_image_refs[-1] is not None:
             sbom.relationships.append(
                 Relationship(
                     spdx_element_id=root_spdxid,
                     relationship_type=RelationshipType.DESCENDANT_OF,
                     related_spdx_element_id=packages[-1].spdx_id,
                 )
-=======
-        # Handle Parent image
-        sbom.relationships.append(
-            Relationship(
-                spdx_element_id=root_spdxid,
-                relationship_type=RelationshipType.DESCENDANT_OF,
-                related_spdx_element_id=packages[-1].spdx_id,
->>>>>>> 95027583
             )
 
 
